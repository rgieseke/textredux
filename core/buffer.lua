--- conflicted
+++ resolved
@@ -258,21 +258,16 @@
 
 --- Closes the buffer.
 function reduxbuffer:close()
-<<<<<<< HEAD
   if self.is_command_entry then
     ui.command_entry._textredux = nil
     ui.command_entry.read_only = false
     ui.command_entry:focus()
     ce_active = nil
     set_keys_mode()
-  elseif self:is_attached() then
-    self:show()
+  else
+    if not self:is_active() then view:goto_buffer(_BUFFERS[self.target]) end
     io.close_buffer()
   end
-=======
-  if not self:is_active() then view:goto_buffer(_BUFFERS[self.target]) end
-  io.close_buffer()
->>>>>>> 09f6b359
 end
 
 --[[-- Performs an update of the buffer contents.
