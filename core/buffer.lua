--- conflicted
+++ resolved
@@ -450,14 +450,10 @@
   local insert_pos = self.target.length
   text = tostring(text)
   self.target:append_text(text)
-<<<<<<< HEAD
   local saved_buf = buffer
   _G.buffer = self.target
-  if style then style:apply(insert_pos, #text) end
-=======
   if not style then style = reduxstyle.default end
   style:apply(insert_pos, #text)
->>>>>>> 37277cce
   if command then self:add_hotspot(insert_pos, insert_pos + #text, command) end
   if indicator then indicator:apply(insert_pos, #text) end
   _G.buffer = saved_buf
@@ -478,14 +474,10 @@
 function reduxbuffer:insert_text(pos, text, style, command, indicator)
   text = tostring(text)
   self.target:insert_text(pos, text)
-<<<<<<< HEAD
   local saved_buf = buffer
   _G.buffer = self.target
-  if style then style:apply(pos, #text) end
-=======
   if not style then style = reduxstyle.default end
   style:apply(insert_pos, #text)
->>>>>>> 37277cce
   if command then self:add_hotspot(pos, pos + #text, command) end
   if indicator then indicator:apply(pos, #text) end
   _G.buffer = saved_buf
